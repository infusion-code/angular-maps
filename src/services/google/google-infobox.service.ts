--- conflicted
+++ resolved
@@ -2,12 +2,6 @@
 import { Observable } from 'rxjs/Observable';
 import { Observer } from 'rxjs/Observer';
 import { InfoBoxComponent } from './../../components/infobox';
-<<<<<<< HEAD
-import { GoogleInfoWindow } from './../../models/google/google-info-window';
-import { InfoWindow } from './../../models/info-window';
-import { GoogleMarker } from './../../models/google/google-marker';
-=======
->>>>>>> bdcc9b7d
 import { IInfoWindowOptions } from './../../interfaces/iinfo-window-options';
 import { ILatLong } from './../../interfaces/ilatlong';
 import { InfoBoxService } from './../infobox.service';
@@ -25,11 +19,7 @@
     /// Field declarations
     ///
 
-<<<<<<< HEAD
-    private _boxes: Map<InfoBoxComponent, Promise<InfoWindow>> = new Map<InfoBoxComponent, Promise<InfoWindow>>();
-=======
     private _boxes: Map<InfoBoxComponent, Promise<InfoWindow>> = new Map<InfoBoxComponent, Promise<GoogleInfoWindow>>();
->>>>>>> bdcc9b7d
 
     ///
     /// Constructors
